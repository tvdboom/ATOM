"""Automated Tool for Optimized Modeling (ATOM).

Author: Mavs
Description: Unit tests for basetransformer.py

"""

import multiprocessing
import os
from logging import Logger
from pathlib import Path
from platform import machine
from random import sample
from unittest.mock import patch

import mlflow
import pandas as pd
import polars as pl
import pytest
from sklearn.ensemble import RandomForestClassifier
from sklearn.multioutput import ClassifierChain
from sklearn.naive_bayes import GaussianNB
from sklearnex import get_config
from sklearnex.svm import SVC

from atom import ATOMClassifier, ATOMForecaster
from atom.basetransformer import BaseTransformer
from atom.training import DirectClassifier
from atom.utils.types import EngineTuple
from atom.utils.utils import merge

from .conftest import (
    X10, X_bin, X_bin_array, X_sparse, X_text, bin_test, bin_train, y10, y_bin,
    y_bin_array, y_fc,
)


# Test properties ================================================== >>

def test_n_jobs_maximum_cores():
    """Assert that value equals n_cores if maximum is exceeded."""
    base = BaseTransformer(n_jobs=1000)
    assert base.n_jobs == multiprocessing.cpu_count()


def test_negative_n_jobs():
    """Assert that value is set correctly for negative values."""
    base = BaseTransformer(n_jobs=-1)
    assert base.n_jobs == multiprocessing.cpu_count()

    base = BaseTransformer(n_jobs=-2)
    assert base.n_jobs == multiprocessing.cpu_count() - 1


def test_device_parameter():
    """Assert that the device is set correctly."""
    BaseTransformer(device="gpu")
    assert os.environ["CUDA_VISIBLE_DEVICES"] == "0"


@pytest.mark.parametrize("engine", [None, "pandas", "sklearn", {}, EngineTuple()])
def test_engine_parameter(engine):
    """Assert that the engine parameter can be initialized."""
    base = BaseTransformer(engine=engine)
    assert base.engine == EngineTuple()


@pytest.mark.skipif(machine() not in ("x86_64", "AMD64"), reason="Only x86 support")
def test_engine_parameter_sklearnex():
    """Assert that sklearnex offloads to the right device."""
    BaseTransformer(device="gpu", engine={"estimator": "sklearnex"})
    assert get_config()["target_offload"] == "gpu"


def test_engine_parameter_no_cuml():
    """Assert that an error is raised when cuml is not installed."""
    with pytest.raises(ModuleNotFoundError, match=".*Failed to import cuml.*"):
        BaseTransformer(device="gpu", engine={"estimator": "cuml"})


@patch("ray.init")
def test_backend_parameter_ray(ray):
    """Assert that ray is initialized when selected."""
    BaseTransformer(backend="ray")
    assert ray.is_called_once


@patch("dask.distributed.Client")
def test_backend_parameter_dask(dask):
    """Assert that dask is initialized when selected."""
    BaseTransformer(backend="dask")
    assert dask.is_called_once


def test_backend_parameter():
    """Assert that other backends can be specified."""
    base = BaseTransformer(backend="threading")
    assert base.backend == "threading"


def test_warnings_parameter_bool():
    """Assert that the warnings parameter works for a bool."""
    base = BaseTransformer(warnings=True)
    assert base.warnings == "once"

    base = BaseTransformer(warnings=False)
    assert base.warnings == "ignore"


def test_warnings_parameter_str():
    """Assert that the warnings parameter works for a str."""
    base = BaseTransformer(warnings="always")
    assert base.warnings == "always"


@pytest.mark.parametrize("logger", [None, "auto", Path("test"), Logger("test")])
def test_logger_creator(logger):
    """Assert that the logger is created correctly."""
    base = BaseTransformer(logger=logger)
    assert isinstance(base.logger, Logger | None)


def test_crash_with_logger():
    """Assert that the crash decorator works with a logger."""
    atom = ATOMClassifier(X_bin, y_bin, logger="log")
    pytest.raises(RuntimeError, atom.run, "LR", est_params={"test": 2})
    with open("log.log", "rb") as f:
        assert "raise RuntimeError" in str(f.read())


@patch("mlflow.set_experiment")
def test_experiment_creation(mlflow):
    """Assert that the mlflow experiment is created."""
    base = BaseTransformer(experiment="test")
    assert base.experiment == "test"
    mlflow.assert_called_once()


@patch("dagshub.auth.get_token")
@patch("requests.get")
@patch("dagshub.init")
def test_experiment_dagshub(dagshub, request, token):
    """Assert that the experiment can be stored in dagshub."""
    token.return_value = "token"
    request.return_value.text = {"username": "user1"}

    BaseTransformer(experiment="dagshub:test")
    dagshub.assert_called_once()
    assert "dagshub" in mlflow.get_tracking_uri()

    # Reset to default URI
    BaseTransformer(experiment="test")
    assert "dagshub" not in mlflow.get_tracking_uri()


def test_device_id_no_value():
    """Assert that the device id can be left empty."""
    base = BaseTransformer(device="gpu")
    assert base._device_id == 0


def test_device_id_int():
    """Assert that the device id can be set."""
    base = BaseTransformer(device="gpu:2")
    assert base._device_id == 2


def test_device_id_invalid():
    """Assert that an error is raised when the device id is invalid."""
    with pytest.raises(ValueError, match=".*Use a single integer.*"):
        BaseTransformer(device="gpu:2,3")


# Test _check_input ============================================== >>

def test_input_is_copied():
    """Assert that the data is copied."""
    X, y = BaseTransformer._check_input(X_bin, y_bin)
    assert X is not X_bin
    assert y is not y_bin


def test_input_X_and_y_None():
    """Assert that an error is raised when both X and y are None."""
    with pytest.raises(ValueError, match=".*both None.*"):
        BaseTransformer._check_input()


def test_input_is_numpy():
    """Assert that the data provided is converted to pandas objects."""
    X, y = BaseTransformer._check_input(X_bin_array, y_bin_array)
    assert isinstance(X, pd.DataFrame)
    assert isinstance(y, pd.Series)


<<<<<<< HEAD
def test_to_tabular():
    """Assert that the data provided is converted to pandas objects."""
    X, y = BaseTransformer._check_input(X_bin_array, y_bin_array)
=======
def test_input_is_polars():
    """Assert that the data provided can be a callable."""
    X, y = BaseTransformer._check_input(pl.from_pandas(X_bin), pl.from_pandas(y_bin))
>>>>>>> 74a1b8f2
    assert isinstance(X, pd.DataFrame)
    assert isinstance(y, pd.Series)


def test_X_is_callable():
    """Assert that the data provided can be a callable."""
    X, _ = BaseTransformer._check_input(lambda: [[1, 2], [2, 1], [3, 1]])
    assert isinstance(X, pd.DataFrame)


def test_column_order_is_retained():
    """Assert that column order is kept if column names are specified."""
    X_shuffled = X_bin[sample(list(X_bin.columns), X_bin.shape[1])]
    X, _ = BaseTransformer._check_input(X_shuffled, columns=X_bin.columns)
    assert list(X.columns) == list(X_bin.columns)


def test_incorrect_columns():
    """Assert that an error is raised when the provided columns do not match."""
    with pytest.raises(ValueError, match=".*columns are different.*"):
        BaseTransformer._check_input(X_bin, columns=["1", "2"])


def test_input_data_in_atom():
    """Assert that the data does not change once in an atom pipeline."""
    atom = ATOMClassifier(X10, y10, random_state=1)
    X10[3][2] = 99  # Change an item of the original variable
    assert 99 not in atom.dataset  # Is unchanged in the pipeline


def test_input_data_in_training():
    """Assert that the data does not change once in a training pipeline."""
    train = bin_train.copy()
    trainer = DirectClassifier("LR", random_state=1)
    trainer.run(train, bin_test)
    train.iloc[3, 2] = 99  # Change an item of the original variable
    assert 99 not in trainer.dataset  # Is unchanged in the pipeline


def test_text_to_corpus():
    """Assert that for text data the column is named corpus."""
    atom = ATOMClassifier(X_text, y10, random_state=1)
    assert atom.X.columns == ["corpus"]


def test_int_columns_to_str():
    """Assert that int columns are converted to str."""
    X = X_bin.copy()
    X.columns = range(X.shape[1])
    atom = ATOMClassifier(X, y_bin, random_state=1)
    assert atom.X.columns[0] == "0"


def test_error_multiindex():
    """Assert that an error is raised for multiindex dataframes."""
    X = X_bin.copy()
    X.columns = pd.MultiIndex.from_product([["dummy"], X.columns])
    with pytest.raises(ValueError, match=".*MultiIndex columns are not supported.*"):
        ATOMClassifier(X, y_bin, random_state=1)


def test_duplicate_column_names_in_X():
    """Assert that an error is raised when X has duplicate column names."""
    X = merge(X_bin.copy(), pd.Series(1, name="mean texture"))
    with pytest.raises(ValueError, match=".*column names found in X.*"):
        ATOMClassifier(X, y_bin, random_state=1)


def test_sparse_matrices_X_y():
    """Assert that sparse matrices are accepted as (X, y) input."""
    atom = ATOMClassifier(X_sparse, y10, random_state=1)
    assert isinstance(atom.X, pd.DataFrame)
    assert atom.shape == (10, 4)
    assert atom[atom.columns[0]].dtype.name == "Sparse[int64, 0]"


def test_sparse_matrices_2_tuples():
    """Assert that sparse matrices are accepted as 2-tuples input."""
    atom = ATOMClassifier((X_sparse, y10), (X_sparse, y10), random_state=1)
    assert isinstance(atom.X, pd.DataFrame)
    assert atom.shape == (20, 4)
    assert atom[atom.columns[0]].dtype.name == "Sparse[int64, 0]"


def test_multioutput_str():
    """Assert that multioutput can be assigned by column name."""
    X, y = BaseTransformer._check_input(X_bin, ["mean radius", "worst perimeter"])
    assert list(y.columns) == ["mean radius", "worst perimeter"]


def test_multioutput_int():
    """Assert that multioutput can be assigned by column position."""
    X, y = BaseTransformer._check_input(X_bin, [0, 2])
    assert list(y.columns) == ["mean radius", "mean perimeter"]


def test_equal_length():
    """Assert that an error is raised when X and y have unequal length."""
    with pytest.raises(ValueError, match=".*number of rows.*"):
        BaseTransformer._check_input(X10, [312, 22])


def test_equal_index():
    """Assert that an error is raised when X and y don't have same indices."""
    y = pd.Series(y_bin_array, index=range(10, len(y_bin_array) + 10))
    with pytest.raises(ValueError, match=".*same indices.*"):
        BaseTransformer._check_input(X_bin, y)


def test_target_is_string():
    """Assert that the target column is assigned correctly for a string."""
    _, y = BaseTransformer._check_input(X_bin, y="mean radius")
    assert y.name == "mean radius"


def test_target_not_in_dataset():
    """Assert that the target column given by y is in X."""
    with pytest.raises(ValueError, match=".*not found in X.*"):
        BaseTransformer._check_input(X_bin, "X")


def test_X_is_None_with_str():
    """Assert that an error is raised when X is None and y is a string."""
    with pytest.raises(ValueError, match=".*can't be None when y is a str.*"):
        BaseTransformer._check_input(y="test")


def test_target_is_int():
    """Assert that target column is assigned correctly for an integer."""
    _, y = BaseTransformer._check_input(X_bin, y=0)
    assert y.name == "mean radius"


def test_X_is_None_with_int():
    """Assert that an error is raised when X is None and y is an int."""
    with pytest.raises(ValueError, match=".*can't be None when y is an int.*"):
        BaseTransformer._check_input(y=1)


def test_target_is_none():
    """Assert that target column stays None when empty input."""
    _, y = BaseTransformer._check_input(X_bin, y=None)
    assert y is None


def test_X_empty_df():
    """Assert that X becomes an empty dataframe when provided but in y."""
    X, y = BaseTransformer._check_input(y_fc, y=-1)
    assert X.empty
    assert isinstance(y, pd.Series)


# Test _inherit ==================================================== >>

def test_inherit():
    """Assert that the inherit method passes the parameters correctly."""
    base = BaseTransformer(n_jobs=2, random_state=2)
    svc = base._inherit(RandomForestClassifier())
    assert svc.get_params()["n_jobs"] == 2
    assert svc.get_params()["random_state"] == 2


def test_inherit_with_fixed_params():
    """Assert that fixed parameters aren't inherited."""
    base = BaseTransformer(random_state=2)
    chain = base._inherit(ClassifierChain(SVC(random_state=3)), ("base_estimator__random_state",))
    assert chain.get_params()["random_state"] == 2
    assert chain.base_estimator.get_params()["random_state"] == 3


def test_inherit_sp():
    """Assert that the seasonal periodicity is correctly inherited."""
    atom = ATOMForecaster(y_fc, sp=[12, 24], random_state=1)
    atom.run(
        models=["bats", "tbats"],
        est_params={
            "bats": {"use_box_cox": False, "use_trend": False, "use_arma_errors": False},
            "tbats": {"use_box_cox": False, "use_trend": False, "use_arma_errors": False},
        },
    )
    assert atom.bats.estimator.get_params()["sp"] == 12  # Single seasonality
    assert atom.tbats.estimator.get_params()["sp"] == [12, 24]  # Multiple seasonality


# Test _get_est_class ============================================== >>

@pytest.mark.skipif(machine() not in ("x86_64", "AMD64"), reason="Only x86 support")
def test_get_est_class_from_engine():
    """Assert that the class can be retrieved from an engine."""
    base = BaseTransformer(device="cpu", engine={"estimator": "sklearnex"})
    assert base._get_est_class("SVC", "svm") == SVC


def test_get_est_class_from_default():
    """Assert that the class is retrieved from sklearn when import fails."""
    base = BaseTransformer(device="cpu", engine={"estimator": "sklearnex"})
    assert base._get_est_class("GaussianNB", "naive_bayes") == GaussianNB


# Test log ========================================================= >>

def test_log_severity_error():
    """Assert that an error is raised when the severity is error."""
    with pytest.raises(UserWarning, match=".*user error.*"):
        BaseTransformer(logger="log")._log("this is a user error", severity="error")


@patch("atom.basetransformer.getLogger")
def test_log(cls):
    """Assert the log method works."""
    base = BaseTransformer(verbose=2, logger="log")
    base._log("test", 1)
    cls.return_value.info.assert_called()<|MERGE_RESOLUTION|>--- conflicted
+++ resolved
@@ -193,15 +193,9 @@
     assert isinstance(y, pd.Series)
 
 
-<<<<<<< HEAD
-def test_to_tabular():
-    """Assert that the data provided is converted to pandas objects."""
-    X, y = BaseTransformer._check_input(X_bin_array, y_bin_array)
-=======
 def test_input_is_polars():
     """Assert that the data provided can be a callable."""
     X, y = BaseTransformer._check_input(pl.from_pandas(X_bin), pl.from_pandas(y_bin))
->>>>>>> 74a1b8f2
     assert isinstance(X, pd.DataFrame)
     assert isinstance(y, pd.Series)
 
