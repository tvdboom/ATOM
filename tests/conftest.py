"""Automated Tool for Optimized Modeling (ATOM).

Author: Mavs
Description: Global fixtures and variables for the tests.

"""

from __future__ import annotations

from typing import TYPE_CHECKING, Any

import numpy as np
import pandas as pd
import pyarrow as pa
import pytest
from ray.util.joblib import register_ray
from sklearn.base import BaseEstimator
from sklearn.datasets import (
    load_breast_cancer, load_diabetes, load_wine,
    make_multilabel_classification,
)
from sklearn.model_selection import train_test_split
from sklearn.utils import shuffle
from sktime.datasets import load_airline, load_longley
from sktime.split import temporal_train_test_split

from atom.data_cleaning import TransformerMixin
from atom.utils.utils import merge, n_cols, to_df, to_tabular


if TYPE_CHECKING:
    from pathlib import Path

    from _pytest.monkeypatch import MonkeyPatch

    from atom.utils.types import Pandas, Sequence, XConstructor


class DummyTransformer(TransformerMixin, BaseEstimator):
    """Transformer class for testing name keeping of arrays.

    Parameters
    ----------
    strategy: str
        What to do with the feature set during transformation.
        Choose from:

        - "equal": Return the dataset unchanged.
        - "drop" Drop a column from the dataset.
        - "add": Add a column to the dataset.

    """

    def __init__(self, strategy: str):
        super().__init__(logger=None, verbose=0)
        self.strategy = strategy

    def transform(self, X: pd.DataFrame) -> np.ndarray:
        """Transform the data.

        Parameters
        ----------
        X: pd.DataFrame
            Feature set.

        Returns
        -------
        np.ndarray
            Transformed feature set.

        """
        if self.strategy == "equal":
            Xt = X.to_numpy()
        elif self.strategy == "drop":
            Xt = X.drop(X.columns[1], axis=1).to_numpy()
        elif self.strategy == "add":
            X["new_col"] = list(range(len(X)))
            Xt = X.to_numpy()

        return Xt


@pytest.fixture(autouse=True)
def _change_current_dir(tmp_path: Path, monkeypatch: MonkeyPatch):
    """Change the directory of the test to a temporary dir.

    Avoid saving test files to the working directory.

    Parameters
    ----------
    tmp_path: pathlib.Path
        Reference to the temporary directory.

    monkeypatch: _pytest.monkeypatch.MonkeyPatch
        Helper to monkeypatch changing the current working dir.

    """
    monkeypatch.chdir(tmp_path)


@pytest.fixture(autouse=True)
def _mock_mlflow_log_model(mocker):
    """Mock mlflow's log_model function.

    This is by far mlflow's slowest method. Mocking it reduces the
    average test time by several seconds.

    """
    mocker.patch("mlflow.sklearn.log_model")


@pytest.fixture(autouse=True)
def _register_ray():
    """Register ray as joblib backend.

    Although atom does this internally, it's skipped when ray is
    mocked. Not registering it fails the call to joblib.parallel_config
    in basetransformer.py.

    """
    register_ray()


@pytest.fixture()
def random():
    """Return numpy's default random number generator."""
    return np.random.default_rng()


def get_train_test(
    X: XConstructor | None,
    y: Sequence[Any] | pd.DataFrame,
) -> Pandas | tuple[Pandas, Pandas]:
    """Get train and test sets from X and y.

    Parameters
    ----------
    X: DataFrame-like or None
        Feature set. If None, split as time series data set.

    y: sequence or DataFrame
        Target column(s) corresponding to `X`.

    Returns
    -------
    series or DataFrame
        Training set.

    series or DataFrame
        Test set.

    """
    if X is not None:
        return train_test_split(
            merge(to_df(X), to_tabular(y, columns=[f"y{i}" for i in range(n_cols(y))])),
<<<<<<< HEAD
=======
            shuffle=False,
>>>>>>> 74a1b8f2
            test_size=0.3,
            random_state=1,
        )
    else:
        return temporal_train_test_split(y, test_size=0.3)


# Sklearn datasets as np.array
X_bin_array, y_bin_array = load_breast_cancer(return_X_y=True)

# Sklearn datasets for all three tasks as pd.DataFrame
X_bin, y_bin = load_breast_cancer(return_X_y=True, as_frame=True)
X_class, y_class = load_wine(return_X_y=True, as_frame=True)
X_reg, y_reg = load_diabetes(return_X_y=True, as_frame=True)

# Pyarrow dtypes
X_pa = X_bin.astype(pd.ArrowDtype(pa.float64()))

# Multilabel classification data
X_label, y_label = make_multilabel_classification(n_samples=200, n_classes=4)

# Sparse data
X_sparse = pd.DataFrame(
    data={
        "feature 1": pd.arrays.SparseArray([1, 0, 0, 0, 0, 0, 1, 0, 1, 0]),
        "feature 2": pd.arrays.SparseArray([1, 0, 1, 0, 0, 1, 0, 0, 1, 0]),
        "feature 3": pd.arrays.SparseArray([1, 1, 1, 0, 0, 0, 1, 0, 0, 0]),
    },
)

# Text data
X_text = [
    ["I àm in ne'w york"],
    ["New york is nice"],
    ["hi new york"],
    ["hi hello test"],
    ["oui si 12"],
    ["new york vs washington"],
    ["this is a random test"],
    ["test is random this"],
    ["nice random test"],
    ["test Target for text"],
]

# Dataset wth string indices
X_idx = X_bin.set_index(pd.Index([f"index_{i}" for i in range(len(X_bin))]))
y_idx = y_bin.set_axis(X_idx.index)

# Small dimensional dataset
X10 = [
    [0.2, 2, 1],
    [0.2, 2, 1],
    [0.2, 2, 2],
    [0.24, 2, 1],
    [0.23, 2, 2],
    [0.19, 0.01, 1],
    [0.21, 3, 2],
    [0.2, 2, 1],
    [0.2, 2, 1],
    [0.2, 2, 0.01],
]

# Dataset with missing value
X10_nan = [
    [np.nan, 2, 1],
    [0.2, 2, 1],
    [4, 2, 2],
    [3, 2, 1],
    [3, 2, 2],
    [1, 0, 1],
    [0, 3, 2],
    [4, np.nan, 1],
    [5, 2, 1],
    [3, 2, 0],
]

# Dataset with categorical column
X10_str = [
    [1, 0, "b", 2],
    [1, 3, "a", 1],
    [0, 2, "b", 5],
    [1, 2, "a", 1],
    [1, 2, "c", 7],
    [0, 0, "d", 5],
    [1, 3, "d", 1],
    [0, 2, "d", 2],
    [1, 2, "a", 3],
    [1, 2, "d", 2],
]

# Dataset with categorical column (only two classes)
X10_str2 = [
    [2, 0, "a", True],
    [2, 3, "a", False],
    [5, 2, "b", True],
    [1, 2, "a", True],
    [1, 2, "a", False],
    [2, 0, "a", False],
    [2, 3, "b", False],
    [5, 2, "b", True],
    [1, 2, "a", True],
    [1, 2, "a", False],
]

# Dataset with missing value in categorical column
X10_sn = [
    [2, 0, np.nan],
    [2, 3, "a"],
    [5, 2, "b"],
    [1, 2, "a"],
    [1, 2, "c"],
    [2, 0, "d"],
    [2, 3, "d"],
    [5, 2, "d"],
    [1, 2, "a"],
    [1, 2, "d"],
]

# Dataset with dates
X10_dt = [
    [2, "21", "13/02/2021", 4],
    [2, "12", "31/3/2020", 22],
    [5, "06", "30/3/2020", 21],
    [1, "03", "31/5/2020", 2],
    [1, "202", np.nan, 4],
    [2, "11", "06/6/2000", 6],
    [2, "01", "31/3/2020", 7],
    [5, "22", "9/12/2020", 6],
    [1, "24", "5/11/2020", 8],
    [1, "00", "22/03/2018", 9],
]

# Dataset with outliers
X20_out = [
    [2, 0, 2],
    [2, 3, 1],
    [3, 2, 2],
    [1, 2, 1],
    [1, 2, 1],
    [1, 2, 1],
    [1, 2, 1],
    [1, 2, 1],
    [1, 2, 1],
    [1, 2, 1],
    [1, 2, 1],
    [1, 2, 1],
    [1, 2, 1],
    [1, 2, 1],
    [1, 1e6, 2],
    [2, 0, 2],
    [2, 3, 2],
    [3, 2, 1],
    [1, 2, 2],
    [1e6, 2, 1],
]

# Target columns (int, missing, categorical and mixed)
y10 = [0, 1, 0, 1, 1, 0, 1, 0, 1, 1]
y10_nan = [0, 1, 0, np.nan, 1, 0, 1, 0, 1, 1]
y10_str = ["y", "n", "y", "y", "n", "y", "n", "y", "n", "n"]
y10_sn = ["y", "n", np.nan, "y", "n", "y", "n", "y", "n", "n"]

y10_label = [
    ["politics"],
    ["finance", "religion"],
    ["education", "finance", "politics"],
    [],
    ["finance"],
    ["finance", "religion"],
    ["finance"],
    ["finance", "religion"],
    ["education"],
    ["finance", "politics", "religion"],
]

# Multilabel data with categorical
y10_label2 = merge(
    pd.Series(shuffle(y10, random_state=1), name="a"),
    pd.Series(shuffle(y10_str, random_state=2), name="b"),
    pd.Series(shuffle(y10_str, random_state=3), name="c"),
)


# Multiclass-multioutput classification data
y_multiclass = merge(
    pd.Series(shuffle(y_class.values, random_state=1), name="a"),
    pd.Series(shuffle(y_class.values, random_state=2), name="b"),
    pd.Series(shuffle(y_class.values, random_state=3), name="c"),
)

# Multioutput regression data
y_multireg = merge(
    pd.Series(shuffle(y_reg.values, random_state=1), name="a"),
    pd.Series(shuffle(y_reg.values, random_state=2), name="b"),
    pd.Series(shuffle(y_reg.values, random_state=3), name="c"),
)

# Time series datasets
y_fc = load_airline()
y_ex, X_ex = load_longley()

# Train and test sets per task
bin_train, bin_test = get_train_test(X_bin, y_bin)
class_train, class_test = get_train_test(X_class, y_class)
reg_train, reg_test = get_train_test(X_reg, y_reg)
label_train, label_test = get_train_test(X_label, y_label)
fc_train, fc_test = get_train_test(None, y_fc)<|MERGE_RESOLUTION|>--- conflicted
+++ resolved
@@ -153,10 +153,7 @@
     if X is not None:
         return train_test_split(
             merge(to_df(X), to_tabular(y, columns=[f"y{i}" for i in range(n_cols(y))])),
-<<<<<<< HEAD
-=======
             shuffle=False,
->>>>>>> 74a1b8f2
             test_size=0.3,
             random_state=1,
         )
