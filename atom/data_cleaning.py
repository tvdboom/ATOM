--- conflicted
+++ resolved
@@ -49,21 +49,12 @@
 from atom.basetransformer import BaseTransformer
 from atom.utils.constants import CAT_TYPES, DEFAULT_MISSING
 from atom.utils.types import (
-<<<<<<< HEAD
-    Bins, Bool, CategoricalStrats, DataFrame, DiscretizerStrats, Engine,
-    EngineTuple, Estimator, FloatLargerZero, Int, IntLargerEqualZero,
-    IntLargerTwo, IntLargerZero, NJobs, NormalizerStrats, NumericalStrats,
-    Pandas, Predictor, PrunerStrats, Scalar, ScalerStrats, SeasonalityModels,
-    Sequence, Series, Transformer, Verbose, XSelector, YSelector, dataframe_t,
-    sequence_t, series_t, EngineDataOptions, XConstructor, YConstructor
-=======
     Bins, Bool, CategoricalStrats, DiscretizerStrats, Engine,
     EngineDataOptions, EngineTuple, Estimator, FloatLargerZero, Int,
     IntLargerEqualZero, IntLargerTwo, IntLargerZero, NJobs, NormalizerStrats,
     NumericalStrats, Predictor, PrunerStrats, Scalar, ScalerStrats,
     SeasonalityModels, Sequence, Transformer, Verbose, XConstructor, XReturn,
     YConstructor, YReturn, sequence_t,
->>>>>>> 74a1b8f2
 )
 from atom.utils.utils import (
     Goal, check_is_fitted, get_col_names, get_col_order, get_cols, it, lst,
@@ -83,11 +74,8 @@
 
     - Accounts for the transformation of y.
     - Always add a fit method.
-<<<<<<< HEAD
-=======
     - Wraps the fit method with attributes and a data check.
     - Wraps transforming methods a data check.
->>>>>>> 74a1b8f2
     - Maintains internal attributes when cloned.
 
     """
@@ -133,14 +121,9 @@
             Feature set with shape=(n_samples, n_features). If None,
             `X` is ignored.
 
-<<<<<<< HEAD
-        y: int, str, sequence, dataframe-like or None, default=None
-            Target column corresponding to `X`. If None: y is ignored.
-=======
         y: sequence, dataframe-like or None, default=None
             Target column(s) corresponding to `X`. If None, `y` is
             ignored.
->>>>>>> 74a1b8f2
 
         **fit_params
             Additional keyword arguments for the fit method.
@@ -151,16 +134,10 @@
             Estimator instance.
 
         """
-<<<<<<< HEAD
-        X, y = check_input(X, y, engine=getattr(self, "_output_config", None))
-        self._check_feature_names(X, reset=True)
-        self._check_n_features(X, reset=True)
-=======
         Xt = to_df(X)
 
         self._check_feature_names(Xt, reset=True)
         self._check_n_features(Xt, reset=True)
->>>>>>> 74a1b8f2
 
         self._log(f"Fitting {self.__class__.__name__}...", 1)
 
@@ -169,13 +146,8 @@
     @overload
     def fit_transform(
         self,
-<<<<<<< HEAD
-        X: XConstructor | None = None,
-        y: YConstructor | None = None,
-=======
         X: Literal[None],
         y: YConstructor,
->>>>>>> 74a1b8f2
         **fit_params,
     ) -> YReturn: ...
 
@@ -209,14 +181,9 @@
             Feature set with shape=(n_samples, n_features). If None,
             `X` is ignored.
 
-<<<<<<< HEAD
-        y: int, str, sequence, dataframe-like or None, default=None
-            Target column corresponding to `X`. If None: y is ignored.
-=======
         y: sequence, dataframe-like or None, default=None
             Target column(s) corresponding to `X`. If None, `y` is
             ignored.
->>>>>>> 74a1b8f2
 
         **fit_params
             Additional keyword arguments for the fit method.
@@ -235,11 +202,6 @@
     @overload
     def inverse_transform(
         self,
-<<<<<<< HEAD
-        X: XConstructor | None = None,
-        y: YConstructor | None = None,
-    ) -> Pandas | tuple[DataFrame, Pandas]:
-=======
         X: Literal[None],
         y: YConstructor,
         **fit_params,
@@ -267,7 +229,6 @@
         y: YConstructor | None = None,
         **fit_params,
     ) -> YReturn | tuple[XReturn, YReturn]:
->>>>>>> 74a1b8f2
         """Do nothing.
 
         Returns the input unchanged. Implemented for continuity of the
@@ -279,14 +240,9 @@
             Feature set with shape=(n_samples, n_features). If None,
             `X` is ignored.
 
-<<<<<<< HEAD
-        y: int, str, sequence, dataframe-like or None, default=None
-            Target column corresponding to `X`. If None: y is ignored.
-=======
         y: sequence, dataframe-like or None, default=None
             Target column(s) corresponding to `X`. If None, `y` is
             ignored.
->>>>>>> 74a1b8f2
 
         Returns
         -------
@@ -340,32 +296,6 @@
 
         if transform is not None:
             self.engine = EngineTuple(estimator=self.engine.estimator, data=transform)
-
-        return self
-
-    def set_output(self, *, transform: EngineDataOptions | None = None) -> Self:
-        """Set output container.
-
-        Parameters
-        ----------
-        transform : str or None, default=None
-            Configure the output of the `transform`, `fit_transform`
-            and `inverse_transform` methods. If None, the configuration
-            is unchanged. Choose from:
-
-            - "pandas": Pandas output with numpy dtypes.
-            - "pyarrow": Pandas output with pyarrow dtypes.
-            - "modin": Modin output.
-            - "polars": Polars output.
-
-        Returns
-        -------
-        self
-            Estimator instance.
-
-        """
-        if transform is not None:
-            self._output_config = transform
 
         return self
 
@@ -953,12 +883,6 @@
         X: dataframe-like or None, default=None
             Feature set with shape=(n_samples, n_features). If None,
             `X` is ignored.
-<<<<<<< HEAD
-
-        y: int, str, dict, sequence, dataframe-like or None, default=None
-            Target column corresponding to `X`.
-=======
->>>>>>> 74a1b8f2
 
         y: sequence, dataframe-like or None, default=None
             Target column(s) corresponding to `X`.
@@ -3102,19 +3026,11 @@
         `#!python device="gpu"` to use the GPU. Read more in the
         [user guide][gpu-acceleration].
 
-<<<<<<< HEAD
-    engine: str, default="sklearn"
-        Execution engine for [estimators][estimator-acceleration].
-        Choose from:
-
-        - "sklearn"
-=======
     engine: str or None, default=None
         Execution engine to use for [estimators][estimator-acceleration].
         If None, the default value is used. Choose from:
 
         - "sklearn" (default)
->>>>>>> 74a1b8f2
         - "cuml"
 
     verbose: int, default=0
@@ -3184,7 +3100,7 @@
         *,
         include_binary: Bool = False,
         device: str = "cpu",
-        engine: Engine = "sklearn",
+        engine: Engine = None,
         verbose: Verbose = 0,
         **kwargs,
     ):
